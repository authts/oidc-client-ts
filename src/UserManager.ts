--- conflicted
+++ resolved
@@ -155,15 +155,11 @@
         const logger = this._logger.create("removeUser");
         await this.storeUser(null);
         logger.info("user removed from storage");
-<<<<<<< HEAD
         if (this.settings.dpopSettings.enabled) {
             await del("oidc.dpop");
             logger.debug("removed dpop cyptokeys from storage");
         }
-        this._events.unload();
-=======
         await this._events.unload();
->>>>>>> 0cf3c741
     }
 
     /**
@@ -353,7 +349,7 @@
     /**
      *
      * Notify the parent window of response (callback) from the authorization endpoint.
-     * It is recommend to use {@link UserManager.signinCallback} instead.
+     * It is recommended to use {@link UserManager.signinCallback} instead.
      *
      * @returns A promise
      *
