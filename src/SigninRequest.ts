// Copyright (c) Brock Allen & Dominick Baier. All rights reserved.
// Licensed under the Apache License, Version 2.0. See LICENSE in the project root for license information.

import { Logger, URL_STATE_DELIMITER } from "./utils";
import { SigninState } from "./SigninState";

/**
 * @public
 * @see https://openid.net/specs/openid-connect-core-1_0.html#AuthRequest
 */
export interface SigninRequestCreateArgs {
    // mandatory
    url: string;
    authority: string;
    client_id: string;
    redirect_uri: string;
    response_type: string;
    scope: string;

    // optional
    response_mode?: "query" | "fragment";
    nonce?: string;
    display?: string;
    dpopJkt?: string;
    prompt?: string;
    max_age?: number;
    ui_locales?: string;
    id_token_hint?: string;
    login_hint?: string;
    acr_values?: string;

    // other
    resource?: string | string[];
    request?: string;
    request_uri?: string;
    request_type?: string;
    extraQueryParams?: Record<string, string | number | boolean>;

    // special
    extraTokenParams?: Record<string, unknown>;
    client_secret?: string;
    skipUserInfo?: boolean;
    disablePKCE?: boolean;
    /** custom "state", which can be used by a caller to have "data" round tripped */
    state_data?: unknown;
    url_state?: string;
    omitScopeWhenRequesting?: boolean;
}

/**
 * @public
 */
export class SigninRequest {
    private static readonly _logger = new Logger("SigninRequest");

    public readonly url: string;
    public readonly state: SigninState;

    private constructor(args: {
        url: string;
        state: SigninState;
    }) {
        this.url = args.url;
        this.state = args.state;
    }

    public static async create({
        // mandatory
        url, authority, client_id, redirect_uri, response_type, scope,
        // optional
        state_data, response_mode, request_type, client_secret, nonce, url_state,
        resource,
        skipUserInfo,
        extraQueryParams,
        extraTokenParams,
        disablePKCE,
<<<<<<< HEAD
        dpopJkt,
=======
        omitScopeWhenRequesting,
>>>>>>> e36315d3
        ...optionalParams
    }: SigninRequestCreateArgs): Promise<SigninRequest> {
        if (!url) {
            this._logger.error("create: No url passed");
            throw new Error("url");
        }
        if (!client_id) {
            this._logger.error("create: No client_id passed");
            throw new Error("client_id");
        }
        if (!redirect_uri) {
            this._logger.error("create: No redirect_uri passed");
            throw new Error("redirect_uri");
        }
        if (!response_type) {
            this._logger.error("create: No response_type passed");
            throw new Error("response_type");
        }
        if (!scope) {
            this._logger.error("create: No scope passed");
            throw new Error("scope");
        }
        if (!authority) {
            this._logger.error("create: No authority passed");
            throw new Error("authority");
        }

        const state = await SigninState.create({
            data: state_data,
            request_type,
            url_state,
            code_verifier: !disablePKCE,
            client_id, authority, redirect_uri,
            response_mode,
            client_secret, scope, extraTokenParams,
            skipUserInfo,
        });

        const parsedUrl = new URL(url);
        parsedUrl.searchParams.append("client_id", client_id);
        parsedUrl.searchParams.append("redirect_uri", redirect_uri);
        parsedUrl.searchParams.append("response_type", response_type);
        if (!omitScopeWhenRequesting) {
            parsedUrl.searchParams.append("scope", scope);
        }
        if (nonce) {
            parsedUrl.searchParams.append("nonce", nonce);
        }

        if (dpopJkt) {
            parsedUrl.searchParams.append("dpop_jkt", dpopJkt);
        }

        let stateParam = state.id;
        if (url_state) {
            stateParam = `${stateParam}${URL_STATE_DELIMITER}${url_state}`;
        }
        parsedUrl.searchParams.append("state", stateParam);
        if (state.code_challenge) {
            parsedUrl.searchParams.append("code_challenge", state.code_challenge);
            parsedUrl.searchParams.append("code_challenge_method", "S256");
        }

        if (resource) {
            // https://datatracker.ietf.org/doc/html/rfc8707
            const resources = Array.isArray(resource) ? resource : [resource];
            resources
                .forEach(r => parsedUrl.searchParams.append("resource", r));
        }

        for (const [key, value] of Object.entries({ response_mode, ...optionalParams, ...extraQueryParams })) {
            if (value != null) {
                parsedUrl.searchParams.append(key, value.toString());
            }
        }

        return new SigninRequest({
            url: parsedUrl.href,
            state,
        });
    }
}<|MERGE_RESOLUTION|>--- conflicted
+++ resolved
@@ -74,11 +74,8 @@
         extraQueryParams,
         extraTokenParams,
         disablePKCE,
-<<<<<<< HEAD
         dpopJkt,
-=======
         omitScopeWhenRequesting,
->>>>>>> e36315d3
         ...optionalParams
     }: SigninRequestCreateArgs): Promise<SigninRequest> {
         if (!url) {
