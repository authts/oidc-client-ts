--- conflicted
+++ resolved
@@ -139,16 +139,15 @@
     refreshTokenAllowedScope?: string | undefined;
 
     /**
-<<<<<<< HEAD
+     * Defines request timeouts globally across all requests made to the authorisation server
+     */
+    requestTimeoutInSeconds?: number | undefined;
+
+    /**
      * https://datatracker.ietf.org/doc/html/rfc6749#section-3.3 describes behavior when omitting scopes from sign in requests
      * If the IDP supports default scopes, this setting will ignore the scopes property passed to the config
      */
     omitScopeWhenRequesting?: boolean;
-=======
-     * Defines request timeouts globally across all requests made to the authorisation server
-     */
-    requestTimeoutInSeconds?: number | undefined;
->>>>>>> 7d5ebe4e
 }
 
 /**
