--- conflicted
+++ resolved
@@ -243,11 +243,8 @@
         extraQueryParams = {},
         extraTokenParams = {},
         extraHeaders = {},
-<<<<<<< HEAD
         dpop,
-=======
         omitScopeWhenRequesting = false,
->>>>>>> e36315d3
     }: OidcClientSettings) {
 
         this.authority = authority;
