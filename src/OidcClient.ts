--- conflicted
+++ resolved
@@ -113,11 +113,8 @@
         response_mode = this.settings.response_mode,
         extraQueryParams = this.settings.extraQueryParams,
         extraTokenParams = this.settings.extraTokenParams,
-<<<<<<< HEAD
         dpopJkt,
-=======
         omitScopeWhenRequesting = this.settings.omitScopeWhenRequesting,
->>>>>>> e36315d3
     }: CreateSigninRequestArgs): Promise<SigninRequest> {
         const logger = this._logger.create("createSigninRequest");
 
