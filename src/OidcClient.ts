// Copyright (c) Brock Allen & Dominick Baier. All rights reserved.
// Licensed under the Apache License, Version 2.0. See LICENSE in the project root for license information.

import { Logger, UrlUtils } from "./utils";
import { ErrorResponse } from "./errors";
import { type OidcClientSettings, OidcClientSettingsStore } from "./OidcClientSettings";
import { ResponseValidator } from "./ResponseValidator";
import { MetadataService } from "./MetadataService";
import type { RefreshState } from "./RefreshState";
import { SigninRequest, type SigninRequestCreateArgs } from "./SigninRequest";
import { SigninResponse } from "./SigninResponse";
import { SignoutRequest, type SignoutRequestArgs } from "./SignoutRequest";
import { SignoutResponse } from "./SignoutResponse";
import { SigninState } from "./SigninState";
import { State } from "./State";
import { TokenClient } from "./TokenClient";
import { ClaimsService } from "./ClaimsService";
import { DPoPService } from "./DPoPService";

/**
 * @public
 */
export interface CreateSigninRequestArgs
    extends Omit<SigninRequestCreateArgs, "url" | "authority" | "client_id" | "redirect_uri" | "response_type" | "scope" | "state_data"> {
    redirect_uri?: string;
    response_type?: string;
    scope?: string;

    /** custom "state", which can be used by a caller to have "data" round tripped */
    state?: unknown;
}

/**
 * @public
 */
export interface UseRefreshTokenArgs {
    redirect_uri?: string;
    resource?: string | string[];
    extraTokenParams?: Record<string, unknown>;
    timeoutInSeconds?: number;

    state: RefreshState;
}

/**
 * @public
 */
export type CreateSignoutRequestArgs = Omit<SignoutRequestArgs, "url" | "state_data"> & {
    /** custom "state", which can be used by a caller to have "data" round tripped */
    state?: unknown;
};

/**
 * @public
 */
export type ProcessResourceOwnerPasswordCredentialsArgs = {
    username: string;
    password: string;
    skipUserInfo?: boolean;
    extraTokenParams?: Record<string, unknown>;
};

/**
 * Provides the raw OIDC/OAuth2 protocol support for the authorization endpoint and the end session endpoint in the
 * authorization server. It provides a bare-bones protocol implementation and is used by the UserManager class.
 * Only use this class if you simply want protocol support without the additional management features of the
 * UserManager class.
 *
 * @public
 */
export class OidcClient {
    public readonly settings: OidcClientSettingsStore;
    protected readonly _logger = new Logger("OidcClient");

    public readonly metadataService: MetadataService;
    protected readonly _claimsService: ClaimsService;
    protected readonly _validator: ResponseValidator;
    protected readonly _tokenClient: TokenClient;

    public constructor(settings: OidcClientSettings);
    public constructor(settings: OidcClientSettingsStore, metadataService: MetadataService);
    public constructor(settings: OidcClientSettings | OidcClientSettingsStore, metadataService?: MetadataService) {
        this.settings = settings instanceof OidcClientSettingsStore ? settings : new OidcClientSettingsStore(settings);

        this.metadataService = metadataService ?? new MetadataService(this.settings);
        this._claimsService = new ClaimsService(this.settings);
        this._validator = new ResponseValidator(this.settings, this.metadataService, this._claimsService);
        this._tokenClient = new TokenClient(this.settings, this.metadataService);
    }

    public async createSigninRequest({
        state,
        request,
        request_uri,
        request_type,
        id_token_hint,
        login_hint,
        skipUserInfo,
        nonce,
        url_state,
        response_type = this.settings.response_type,
        scope = this.settings.scope,
        redirect_uri = this.settings.redirect_uri,
        prompt = this.settings.prompt,
        display = this.settings.display,
        max_age = this.settings.max_age,
        ui_locales = this.settings.ui_locales,
        acr_values = this.settings.acr_values,
        resource = this.settings.resource,
        response_mode = this.settings.response_mode,
        extraQueryParams = this.settings.extraQueryParams,
        extraTokenParams = this.settings.extraTokenParams,
    }: CreateSigninRequestArgs): Promise<SigninRequest> {
        const logger = this._logger.create("createSigninRequest");

        if (response_type !== "code") {
            throw new Error("Only the Authorization Code flow (with PKCE) is supported");
        }

        const url = await this.metadataService.getAuthorizationEndpoint();
        logger.debug("Received authorization endpoint", url);

<<<<<<< HEAD
        const dpopJkt = this.settings.dpopSettings.enabled && this.settings.dpopSettings.bind_authorization_code ? await DPoPService.generateDPoPJkt() : undefined;

        const signinRequest = new SigninRequest({
=======
        const signinRequest = await SigninRequest.create({
>>>>>>> 0cf3c741
            url,
            authority: this.settings.authority,
            client_id: this.settings.client_id,
            redirect_uri,
            response_type,
            scope,
            state_data: state,
            url_state,
            prompt, display, max_age, ui_locales, id_token_hint, login_hint, acr_values,
            resource, request, request_uri, extraQueryParams, extraTokenParams, request_type, response_mode,
            client_secret: this.settings.client_secret,
            skipUserInfo,
            nonce,
            dpopJkt,
            disablePKCE: this.settings.disablePKCE,
        });

        // house cleaning
        await this.clearStaleState();

        const signinState = signinRequest.state;
        await this.settings.stateStore.set(signinState.id, signinState.toStorageString());
        return signinRequest;
    }

    public async readSigninResponseState(url: string, removeState = false): Promise<{ state: SigninState; response: SigninResponse }> {
        const logger = this._logger.create("readSigninResponseState");

        const response = new SigninResponse(UrlUtils.readParams(url, this.settings.response_mode));
        if (!response.state) {
            logger.throw(new Error("No state in response"));
            // need to throw within this function's body for type narrowing to work
            throw null; // https://github.com/microsoft/TypeScript/issues/46972
        }

        const storedStateString = await this.settings.stateStore[removeState ? "remove" : "get"](response.state);
        if (!storedStateString) {
            logger.throw(new Error("No matching state found in storage"));
            throw null; // https://github.com/microsoft/TypeScript/issues/46972
        }

        const state = await SigninState.fromStorageString(storedStateString);
        return { state, response };
    }

    public async processSigninResponse(url: string): Promise<SigninResponse> {
        const logger = this._logger.create("processSigninResponse");

        const { state, response } = await this.readSigninResponseState(url, true);
        logger.debug("received state from storage; validating response");
        await this._validator.validateSigninResponse(response, state);
        return response;
    }

    public async processResourceOwnerPasswordCredentials({
        username,
        password,
        skipUserInfo = false,
        extraTokenParams = {},
    }: ProcessResourceOwnerPasswordCredentialsArgs): Promise<SigninResponse> {
        const tokenResponse: Record<string, unknown> = await this._tokenClient.exchangeCredentials({ username, password, ...extraTokenParams });
        const signinResponse: SigninResponse = new SigninResponse(new URLSearchParams());
        Object.assign(signinResponse, tokenResponse);
        await this._validator.validateCredentialsResponse(signinResponse, skipUserInfo);
        return signinResponse;
    }

    public async useRefreshToken({
        state,
        redirect_uri,
        resource,
        timeoutInSeconds,
        extraTokenParams,
    }: UseRefreshTokenArgs): Promise<SigninResponse> {
        const logger = this._logger.create("useRefreshToken");

        // https://github.com/authts/oidc-client-ts/issues/695
        // In some cases (e.g. AzureAD), not all granted scopes are allowed on token refresh requests.
        // Therefore, we filter all granted scopes by a list of allowable scopes.
        let scope;
        if (this.settings.refreshTokenAllowedScope === undefined) {
            scope = state.scope;
        } else {
            const allowableScopes = this.settings.refreshTokenAllowedScope.split(" ");
            const providedScopes = state.scope?.split(" ") || [];

            scope = providedScopes.filter(s => allowableScopes.includes(s)).join(" ");
        }

        const result = await this._tokenClient.exchangeRefreshToken({
            refresh_token: state.refresh_token,
            // provide the (possible filtered) scope list
            scope,
            redirect_uri,
            resource,
            timeoutInSeconds,
            ...extraTokenParams,
        });
        const response = new SigninResponse(new URLSearchParams());
        Object.assign(response, result);
        logger.debug("validating response", response);
        await this._validator.validateRefreshResponse(response, {
            ...state,
            // override the scope in the state handed over to the validator
            // so it can set the granted scope to the requested scope in case none is included in the response
            scope,
        });
        return response;
    }

    public async createSignoutRequest({
        state,
        id_token_hint,
        client_id,
        request_type,
        post_logout_redirect_uri = this.settings.post_logout_redirect_uri,
        extraQueryParams = this.settings.extraQueryParams,
    }: CreateSignoutRequestArgs = {}): Promise<SignoutRequest> {
        const logger = this._logger.create("createSignoutRequest");

        const url = await this.metadataService.getEndSessionEndpoint();
        if (!url) {
            logger.throw(new Error("No end session endpoint"));
            throw null; // https://github.com/microsoft/TypeScript/issues/46972
        }

        logger.debug("Received end session endpoint", url);

        // specify the client identifier when post_logout_redirect_uri is used but id_token_hint is not
        if (!client_id && post_logout_redirect_uri && !id_token_hint) {
            client_id = this.settings.client_id;
        }

        const request = new SignoutRequest({
            url,
            id_token_hint,
            client_id,
            post_logout_redirect_uri,
            state_data: state,
            extraQueryParams,
            request_type,
        });

        // house cleaning
        await this.clearStaleState();

        const signoutState = request.state;
        if (signoutState) {
            logger.debug("Signout request has state to persist");
            await this.settings.stateStore.set(signoutState.id, signoutState.toStorageString());
        }

        return request;
    }

    public async readSignoutResponseState(url: string, removeState = false): Promise<{ state: State | undefined; response: SignoutResponse }> {
        const logger = this._logger.create("readSignoutResponseState");

        const response = new SignoutResponse(UrlUtils.readParams(url, this.settings.response_mode));
        if (!response.state) {
            logger.debug("No state in response");

            if (response.error) {
                logger.warn("Response was error:", response.error);
                throw new ErrorResponse(response);
            }

            return { state: undefined, response };
        }

        const storedStateString = await this.settings.stateStore[removeState ? "remove" : "get"](response.state);
        if (!storedStateString) {
            logger.throw(new Error("No matching state found in storage"));
            throw null; // https://github.com/microsoft/TypeScript/issues/46972
        }

        const state = await State.fromStorageString(storedStateString);
        return { state, response };
    }

    public async processSignoutResponse(url: string): Promise<SignoutResponse> {
        const logger = this._logger.create("processSignoutResponse");

        const { state, response } = await this.readSignoutResponseState(url, true);
        if (state) {
            logger.debug("Received state from storage; validating response");
            this._validator.validateSignoutResponse(response, state);
        } else {
            logger.debug("No state from storage; skipping response validation");
        }

        return response;
    }

    public clearStaleState(): Promise<void> {
        this._logger.create("clearStaleState");
        return State.clearStaleState(this.settings.stateStore, this.settings.staleStateAgeInSeconds);
    }

    public async revokeToken(token: string, type?: "access_token" | "refresh_token"): Promise<void> {
        this._logger.create("revokeToken");
        return await this._tokenClient.revoke({
            token,
            token_type_hint: type,
        });
    }
}<|MERGE_RESOLUTION|>--- conflicted
+++ resolved
@@ -120,13 +120,9 @@
         const url = await this.metadataService.getAuthorizationEndpoint();
         logger.debug("Received authorization endpoint", url);
 
-<<<<<<< HEAD
         const dpopJkt = this.settings.dpopSettings.enabled && this.settings.dpopSettings.bind_authorization_code ? await DPoPService.generateDPoPJkt() : undefined;
 
-        const signinRequest = new SigninRequest({
-=======
         const signinRequest = await SigninRequest.create({
->>>>>>> 0cf3c741
             url,
             authority: this.settings.authority,
             client_id: this.settings.client_id,
