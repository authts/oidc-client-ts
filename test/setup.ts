--- conflicted
+++ resolved
@@ -1,10 +1,7 @@
 import { Log } from "../src";
-<<<<<<< HEAD
 import "fake-indexeddb/auto";
-=======
 import { TextEncoder } from "util";
 import { webcrypto } from "node:crypto";
->>>>>>> 0cf3c741
 
 beforeAll(() => {
     globalThis.TextEncoder = TextEncoder;
