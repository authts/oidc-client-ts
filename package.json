{
  "name": "oidc-client-ts",
  "version": "3.0.0-rc.2",
  "description": "OpenID Connect (OIDC) & OAuth2 client library",
  "repository": {
    "type": "git",
    "url": "git+https://github.com/authts/oidc-client-ts.git"
  },
  "homepage": "https://github.com/authts/oidc-client-ts#readme",
  "license": "Apache-2.0",
  "main": "dist/umd/oidc-client-ts.js",
  "types": "dist/types/oidc-client-ts.d.ts",
  "exports": {
    ".": {
      "types": "./dist/types/oidc-client-ts.d.ts",
      "import": "./dist/esm/oidc-client-ts.js",
      "require": "./dist/umd/oidc-client-ts.js"
    },
    "./package.json": "./package.json"
  },
  "files": [
    "dist"
  ],
  "keywords": [
    "authentication",
    "oauth2",
    "oidc",
    "openid",
    "OpenID Connect"
  ],
  "scripts": {
    "build": "node scripts/build.js && npm run build-types",
    "build-types": "tsc -p tsconfig.build.json && api-extractor run",
    "clean": "git clean -fdX dist lib *.tsbuildinfo",
    "prepack": "npm run build",
    "test": "tsc && jest",
    "typedoc": "typedoc",
    "lint": "eslint --max-warnings=0 --cache .",
    "prepare": "husky install"
  },
  "dependencies": {
<<<<<<< HEAD
    "crypto-js": "^4.1.1",
    "idb-keyval": "^6.2.1",
    "jose": "^5.1.2",
    "jwt-decode": "^3.1.2"
=======
    "jwt-decode": "^4.0.0"
>>>>>>> 0cf3c741
  },
  "devDependencies": {
    "@microsoft/api-extractor": "^7.35.0",
    "@testing-library/jest-dom": "^6.0.0",
    "@types/jest": "^29.2.3",
    "@types/node": "^20.8.2",
    "@typescript-eslint/eslint-plugin": "^6.4.1",
    "@typescript-eslint/parser": "^6.4.1",
    "esbuild": "^0.19.5",
    "eslint": "^8.5.0",
    "eslint-plugin-testing-library": "^6.0.0",
    "fake-indexeddb": "^5.0.1",
    "http-proxy-middleware": "^2.0.1",
    "husky": "^8.0.1",
    "jest": "^29.3.1",
    "jest-environment-jsdom": "^29.3.1",
    "jest-mock": "^29.3.1",
    "lint-staged": "^15.0.1",
    "ts-jest": "^29.0.3",
    "typedoc": "^0.25.0",
    "typescript": "~5.3.3",
    "yn": "^5.0.0"
  },
  "engines": {
    "node": ">=18"
  },
  "lint-staged": {
    "*.{js,jsx,ts,tsx}": "eslint --cache --fix"
  }
}<|MERGE_RESOLUTION|>--- conflicted
+++ resolved
@@ -39,14 +39,10 @@
     "prepare": "husky install"
   },
   "dependencies": {
-<<<<<<< HEAD
     "crypto-js": "^4.1.1",
     "idb-keyval": "^6.2.1",
     "jose": "^5.1.2",
-    "jwt-decode": "^3.1.2"
-=======
     "jwt-decode": "^4.0.0"
->>>>>>> 0cf3c741
   },
   "devDependencies": {
     "@microsoft/api-extractor": "^7.35.0",
